--- conflicted
+++ resolved
@@ -1,211 +1,3 @@
-<<<<<<< HEAD
-package porkbun
-
-import (
-	"context"
-	"encoding/json"
-	stderrors "errors"
-	"fmt"
-	"net/http"
-	"net/netip"
-	"time"
-
-	"github.com/qdm12/ddns-updater/internal/models"
-	"github.com/qdm12/ddns-updater/internal/provider/constants"
-	"github.com/qdm12/ddns-updater/internal/provider/errors"
-	"github.com/qdm12/ddns-updater/internal/provider/headers"
-	"github.com/qdm12/ddns-updater/internal/provider/utils"
-	"github.com/qdm12/ddns-updater/pkg/publicip/ipversion"
-)
-
-type Provider struct {
-	domain       string
-	owner        string
-	ipVersion    ipversion.IPVersion
-	ipv6Suffix   netip.Prefix
-	ttl          uint32
-	apiKey       string
-	secretAPIKey string
-}
-
-func New(data json.RawMessage, domain, owner string,
-	ipVersion ipversion.IPVersion, ipv6Suffix netip.Prefix) (
-	p *Provider, err error) {
-	extraSettings := struct {
-		SecretAPIKey string `json:"secret_api_key"`
-		APIKey       string `json:"api_key"`
-		TTL          uint32 `json:"ttl"`
-	}{}
-	err = json.Unmarshal(data, &extraSettings)
-	if err != nil {
-		return nil, err
-	}
-
-	err = validateSettings(domain, extraSettings.APIKey, extraSettings.SecretAPIKey)
-	if err != nil {
-		return nil, fmt.Errorf("validating provider specific settings: %w", err)
-	}
-
-	return &Provider{
-		domain:       domain,
-		owner:        owner,
-		ipVersion:    ipVersion,
-		ipv6Suffix:   ipv6Suffix,
-		secretAPIKey: extraSettings.SecretAPIKey,
-		apiKey:       extraSettings.APIKey,
-		ttl:          extraSettings.TTL,
-	}, nil
-}
-
-func validateSettings(domain, apiKey, secretAPIKey string) (err error) {
-	err = utils.CheckDomain(domain)
-	if err != nil {
-		return fmt.Errorf("%w: %w", errors.ErrDomainNotValid, err)
-	}
-
-	switch {
-	case apiKey == "":
-		return fmt.Errorf("%w", errors.ErrAPIKeyNotSet)
-	case secretAPIKey == "":
-		return fmt.Errorf("%w", errors.ErrAPISecretNotSet)
-	}
-	return nil
-}
-
-func (p *Provider) String() string {
-	return utils.ToString(p.domain, p.owner, constants.Porkbun, p.ipVersion)
-}
-
-func (p *Provider) Domain() string {
-	return p.domain
-}
-
-func (p *Provider) Owner() string {
-	return p.owner
-}
-
-func (p *Provider) IPVersion() ipversion.IPVersion {
-	return p.ipVersion
-}
-
-func (p *Provider) IPv6Suffix() netip.Prefix {
-	return p.ipv6Suffix
-}
-
-func (p *Provider) Proxied() bool {
-	return false
-}
-
-func (p *Provider) BuildDomainName() string {
-	return utils.BuildDomainName(p.owner, p.domain)
-}
-
-func (p *Provider) HTML() models.HTMLRow {
-	return models.HTMLRow{
-		Domain:    fmt.Sprintf("<a href=\"http://%s\">%s</a>", p.BuildDomainName(), p.BuildDomainName()),
-		Owner:     p.Owner(),
-		Provider:  "<a href=\"https://www.porkbun.com/\">Porkbun DNS</a>",
-		IPVersion: p.ipVersion.String(),
-	}
-}
-
-func setHeaders(request *http.Request) {
-	headers.SetUserAgent(request)
-	headers.SetContentType(request, "application/json")
-	headers.SetAccept(request, "application/json")
-}
-
-// See https://porkbun.com/api/json/v3/documentation
-func (p *Provider) Update(ctx context.Context, client *http.Client, ip netip.Addr) (newIP netip.Addr, err error) {
-	recordType := constants.A
-	if ip.Is6() {
-		recordType = constants.AAAA
-	}
-	ipStr := ip.String()
-	records, err := p.getRecords(ctx, client, recordType, p.owner)
-	if err != nil {
-		return netip.Addr{}, fmt.Errorf("getting record IDs: %w", err)
-	}
-
-	if len(records) == 0 {
-		err = p.deleteDefaultConflictingRecordsIfNeeded(ctx, client)
-		if err != nil {
-			return netip.Addr{}, fmt.Errorf("deleting default conflicting records: %w", err)
-		}
-
-		err = p.createRecord(ctx, client, recordType, p.owner, ipStr)
-		if err != nil {
-			return netip.Addr{}, fmt.Errorf("creating record: %w", err)
-		}
-		return ip, nil
-	}
-
-	for _, record := range records {
-		err = p.updateRecord(ctx, client, recordType, p.owner, ipStr, record.ID)
-		time.Sleep(time.Second)
-		if err != nil {
-			return netip.Addr{}, fmt.Errorf("updating record: %w", err)
-		}
-	}
-	return ip, nil
-}
-
-// deleteDefaultConflictingRecordsIfNeeded deletes any default records that would conflict with a new record,
-// see https://github.com/qdm12/ddns-updater/blob/master/docs/porkbun.md#record-creation
-func (p *Provider) deleteDefaultConflictingRecordsIfNeeded(ctx context.Context, client *http.Client) (err error) {
-	const porkbunParkedDomain = "pixie.porkbun.com"
-	switch p.owner {
-	case "@":
-		err = p.deleteSingleMatchingRecord(ctx, client, constants.ALIAS, "@", porkbunParkedDomain)
-		if err != nil {
-			return fmt.Errorf("deleting default ALIAS @ parked domain record: %w", err)
-		}
-		return nil
-	case "*":
-		err = p.deleteSingleMatchingRecord(ctx, client, constants.CNAME, "*", porkbunParkedDomain)
-		if err != nil {
-			return fmt.Errorf("deleting default CNAME * parked domain record: %w", err)
-		}
-
-		err = p.deleteSingleMatchingRecord(ctx, client, constants.ALIAS, "@", porkbunParkedDomain)
-		if err == nil || stderrors.Is(err, errors.ErrConflictingRecord) {
-			// allow conflict ALIAS records to be set to something besides the parked domain
-			return nil
-		}
-		return fmt.Errorf("deleting default ALIAS @ parked domain record: %w", err)
-	default:
-		return nil
-	}
-}
-
-// deleteSingleMatchingRecord deletes an eventually present record matching a specific record type if the content
-// matches the expected content value.
-// It returns an error if multiple records are found or if one record is found with an unexpected value.
-func (p *Provider) deleteSingleMatchingRecord(ctx context.Context, client *http.Client,
-	recordType, owner, expectedContent string) (err error) {
-	records, err := p.getRecords(ctx, client, recordType, owner)
-	if err != nil {
-		return fmt.Errorf("getting records: %w", err)
-	}
-
-	switch {
-	case len(records) == 0:
-		return nil
-	case len(records) > 1:
-		return fmt.Errorf("%w: %d %s records are already set", errors.ErrConflictingRecord, len(records), recordType)
-	case records[0].Content != expectedContent:
-		return fmt.Errorf("%w: %s record has content %q mismatching expected content %q",
-			errors.ErrConflictingRecord, recordType, records[0].Content, expectedContent)
-	}
-
-	// Single record with content matching expected content.
-	err = p.deleteRecord(ctx, client, recordType, owner)
-	if err != nil {
-		return fmt.Errorf("deleting record: %w", err)
-	}
-	return nil
-}
-=======
 package porkbun
 
 import (
@@ -411,5 +203,4 @@
 		return fmt.Errorf("deleting record: %w", err)
 	}
 	return nil
-}
->>>>>>> 20ac1107
+}